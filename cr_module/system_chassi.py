--- conflicted
+++ resolved
@@ -240,15 +240,11 @@
 
         # add ILO data
         if plugin_object.rf.vendor == "HPE":
-<<<<<<< HEAD
             plugin_object.add_output_data("OK", "%s - FW: %s" %
                                           (plugin_object.rf.vendor_data.ilo_version,
                                            plugin_object.rf.vendor_data.ilo_firmware_version),
                                           location=f"System {system_id}")
-=======
-            plugin_object.add_output_data("OK", f"{plugin_object.rf.vendor_data.ilo_version} - "
-                                                f"FW: {plugin_object.rf.vendor_data.ilo_firmware_version}")
->>>>>>> 83ec7373
+
         # add SDCard status
         if plugin_object.rf.vendor == "Fujitsu":
             sd_card = plugin_object.rf.get(redfish_url + "/Oem/ts_fujitsu/SDCard")
